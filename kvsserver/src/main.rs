use clap::Parser;
use futures::{future, prelude::*};
use kvsinterface::Kvs;
use tarpc::{
    server::{self, Channel, incoming::Incoming},
    tokio_serde::formats::Json,
};
use tonic::transport::Server;

<<<<<<< HEAD
mod grpc;
mod kvs;
mod storage;
=======
use tokio::sync::Mutex;
use tokio::time::sleep;

use std::collections::HashMap;

use serde::{Deserialize, Serialize};

use std::net::SocketAddr;

pub mod sometime {
    tonic::include_proto!("sometime");
}

use sometime::some_time_client::SomeTimeClient;
use prost_types::Timestamp;
>>>>>>> 88b7a609

use grpc::{LocalTimeService, sometime::some_time_server::SomeTimeServer};
use kvs::KvsServer;

#[derive(Parser)]
struct Flags {
    #[clap(long, short, default_value_t = 8080)]
    port: u16,
    #[clap(long, short, default_value_t = 0)]
    node_id: u16,
    #[clap(long, short, action)]
    localhost: bool,
<<<<<<< HEAD
    #[clap(long, short)]
    grpc_port: Option<u16>,
=======
    #[clap(long, default_value_t = 50051)]
    sometime_port: u16,
    #[clap(long, default_value_t = 0)] // TODO change default value 
    sometime_node_id: u16,
}

#[derive(Clone, Debug, Serialize, Deserialize)]
pub struct TimeStampedEntry {
    pub ts: SystemTime,
    pub key: String,
    pub val: u64,
}

// not at all fault-tolerant; still applicable since we're more just trying to get consistency across replicas
// also like the Kvs service, it could be argued that this should be using tonic to not be stuck with rust
#[tarpc::service]
pub trait KvsReplica {
    async fn append_entries(entries: Vec<TimeStampedEntry>) -> KvsResult<()>;
}

#[derive(Clone)]
struct KvsReplicator;

impl KvsReplica for KvsReplicator {
    async fn append_entries(self, _: Context, entries: Vec<TimeStampedEntry>) -> KvsResult<()> {
        unimplemented!()
    }
}

lazy_static! {
    // store is the actual stored values. This is this node's portion of the distributed kvs.
    // TODO: probably unnecessary with versions
    static ref store: Arc<DashMap<String, u64>> = Arc::new(DashMap::new());
    // timestamped versions of the store
    static ref versions: Arc<DashMap<SystemTime, DashMap<String, u64>>> = Arc::new(DashMap::new());

    // time stamps of most recent read ops for an element
    static ref read_stamps: Arc<DashMap<String, DashSet<(TransactionIdentifier, SystemTime)>>> = Arc::new(DashMap::new());
    // transaction_reads really only used for easier deallocation in read_stamps
    static ref transaction_reads: Arc<DashMap<TransactionIdentifier, DashSet<String>>> = Arc::new(DashMap::new());

    // organizes write-ahead buffers for each transaction
    static ref write_aheads: Arc<DashMap<TransactionIdentifier, HashMap<String, u64>>> = Arc::new(DashMap::new());

    // maps tx_ids to relevant timestamps. the timestamp for a transaction ensures the transaction only reads from
    // any version at most as old as itself.
    static ref tx_timestamps: Arc<DashMap<TransactionIdentifier, SystemTime>> = Arc::new(DashMap::new());
    static ref latest_commit_lock: Arc<Mutex<()>> = Arc::new(Mutex::new(()));

    // TODO: possible way to initialize a client 
    //static ref SOMETIME_CLIENT: Arc<Mutex<Option<SomeTimeClient<tonic::transport::Channel>>>> = Arc::new(Mutex::new(None));
}

#[derive(Copy, Clone)]
struct SomeTimeTS {
    pub earliest: SystemTime,
    pub latest: SystemTime,
}

/// Gives the timestamp of the latest version before given timestamp `ts`.
fn latest_before(ts: SystemTime) -> SystemTime {
    versions
        .iter()
        .filter(|entry| entry.key() <= &ts) // don't check anything after ts
        .fold(SystemTime::UNIX_EPOCH, |a, b| a.max(*b.key())) // converts between map entry and SystemTime with `b.key`
}

/// Reports whether a given timestamp `ts` is the timestamp for the earliest (or oldest) transaction.
fn is_oldest(ts: SystemTime) -> bool {
    tx_timestamps
        .iter()
        .filter(|entry| entry.value() < &ts)
        .next()
        .is_none()
}

/// TODO: replace this with an actual ST RPC. Should of course reflect our semantics on what earliest and latest are.
fn now() -> SomeTimeTS {
    SomeTimeTS {
        earliest: SystemTime::now(),
        latest: SystemTime::now(),
    }
}

/// waits until `ts` has passed.
/// From the spanner paper: waits until `now().earliest > commit_timestamp`
async fn elapse(ts: SystemTime) {
    while !(now().earliest > ts) {
        sleep(Duration::from_millis(100)).await;
    }
}

#[derive(Clone)]
struct KvsServer(SocketAddr);
impl Kvs for KvsServer {
    /// Allocates all of the local information for this transaction.
    /// The transaction is assigned a timestamp which is the "earliest" (`now().earliest`)
    /// before this transaction.
    ///
    /// ## Relevant allocations
    /// - timestamps entry (timestamp for the transaction)
    /// - write-ahead buffer (intermediate storage prior to commit-time for writes)
    /// - transaction read set (keys read by this transaction- makes it easier to manage dependencies)
    async fn begin(self, _: Context, tx_no: u64) -> KvsResult<()> {
        // acquiring this entry is an implicit lock acquiring, at least for the moment.
        // remember: the ENTRY is being locked.
        let tx_id = (self.0, tx_no);
        match tx_timestamps.entry(tx_id) {
            Entry::Occupied(_) => Err(kvsinterface::KvsError::TransactionExists(tx_id)),
            Entry::Vacant(timestamps_entry) => {
                // allocate resources to track transaction
                timestamps_entry.insert(now().earliest); // TODO: do we want earliest or latest here?
                write_aheads.insert(tx_id, HashMap::new());
                transaction_reads.insert(tx_id, DashSet::new());

                Ok(())
            }
        }
    }
    /// Algorithm is more or less as follows:
    /// 1. Get the timestamp for the transaction (if it doesn't exist, error)
    /// 2. Get the timestamp for the version to reference on read (if this is invalid, e.g. `UNIX_EPOCH`, error)
    /// 3. from the version, read the value for the key (if key doesn't map to a value, error)
    /// 4. mark the key as having been read and return the read value
    async fn get(self, _: Context, tx_no: u64, key: String) -> KvsResult<u64> {
        let tx_id = (self.0, tx_no);
        match tx_timestamps.get(&tx_id) {
            None => Err(KvsError::TransactionDoesntExist(tx_id)),
            Some(ts) => {
                let relevant_version_ts = latest_before(*ts);
                /*
                println!(
                    "tx_id: {:?} GET REQUEST own ts: {:?} rvts: {:?}",
                    tx_id, *ts, relevant_version_ts
                );
                println!("tx_id: {:?} versions: {:?}", tx_id, versions.len());
                */
                if SystemTime::UNIX_EPOCH == relevant_version_ts {
                    return Err(KvsError::KeyDoesntExist(key));
                }

                match versions.get(&relevant_version_ts).unwrap().get(&key) {
                    None => Err(KvsError::KeyDoesntExist(key)),
                    Some(entry) => {
                        mark_read(tx_id, *ts, key);
                        Ok(*entry)
                    }
                }
            }
        }
    }
    /// Algorithm is more or less as follows:
    /// 1. Get the transaction's timestamp (if not found, error)
    /// 2. check the read timestamps.
    ///   - if there exists a read timestamp that is further in the future than this transaction (a write), error
    /// 3. mark value as read (effectively handles WAW dependencies)
    /// 4. insert the written kv pair in the write-ahead buffer
    async fn put(self, _: Context, tx_no: u64, key: String, val: u64) -> KvsResult<()> {
        let tx_id = (self.0, tx_no);
        // check that we can write at all
        let tx_ts = match tx_timestamps.get(&tx_id) {
            None => return Err(KvsError::TransactionDoesntExist(tx_id)),
            Some(write_ts) => *write_ts,
        };
        match read_stamps.get(&key) {
            None => (),
            Some(stamps) => {
                // if there's a read timestamp further in the future than this transaction, error
                if tx_ts
                    < stamps
                        .iter()
                        .fold(SystemTime::UNIX_EPOCH, |a, b| a.max(b.1))
                {
                    return Err(KvsError::LockConflict { tx_id, key });
                }
            }
        }
        match write_aheads.entry(tx_id) {
            Entry::Vacant(_) => {
                panic!("transaction exists with a valid timestamp but no valid write-ahead buffer")
            }
            Entry::Occupied(mut write_ahead_entry) => {
                mark_read(tx_id, tx_ts, key.to_owned());
                write_ahead_entry.get_mut().insert(key.clone(), val);
                //println!("tx_id: {:?} put {} into {}", tx_id, val, key);
                Ok(())
            }
        }
    }
    /// Algorithm is more or less as follows:
    /// 1. Get the transaction's timestamp (if not found, error)
    /// 2. assign `time = ST.now()`
    /// 3. get the latest version before `time.earliest` and clone it (if it doesn't exist, make a new version)
    /// 4. copy every write from the write-ahead buffer into this cloned version
    /// 5. wait until `time.latest`
    /// 6. insert the version into readable versions (make visible, basically)
    /// 7. deallocate resources for the transaction
    async fn commit(self, _: Context, tx_no: u64) -> KvsResult<()> {
        // invariant of ST timestamps monotonically increasing implies latest version -> version before now().earliest,
        // then copy all writes over, wait until now().latest, and commit
        let tx_id = (self.0, tx_no);
        let ts = match tx_timestamps.get(&tx_id) {
            None => return Err(KvsError::TransactionDoesntExist(tx_id)),
            Some(ts) => *ts,
        };
        let lock = Arc::clone(&latest_commit_lock);
        {
            let _guard = lock.lock().await;
            let time = now();
            let latest_version_ts = latest_before(time.earliest);
            /*
            println!(
                "tx_id: {:?} got lock, time.earliest = {:?}, latest_version_ts = {:?}",
                tx_id, time.earliest, latest_version_ts
            );
            */
            let this_version = if latest_version_ts == SystemTime::UNIX_EPOCH {
                DashMap::new()
            } else {
                versions
                    .get(&latest_version_ts)
                    .expect("latest version points to a nonexistent version")
                    .clone()
            };
            // this looks ugly, but really avoids deadlocking with itself.
            // The alternative is to use a match on `write_aheads.get(&tx_no)`
            // where the `Some` variant also has to perform `write_aheads.remove(&tx_no)`
            //println!("tx_id: {:?} (before) version: {:?}", tx_id, this_version);
            for entry in write_aheads.get(&tx_id).unwrap().iter() {
                this_version.insert(entry.0.clone(), *entry.1);
            }
            //println!("tx_id: {:?} (after) version: {:?}", tx_id, this_version);

            // TODO: the order here seems a little fucky. revisit.
            elapse(time.latest).await;
            versions.insert(time.latest, this_version);
            /*
            println!(
                "tx_id: {:?} releasing lock, timestamp: {:?}",
                tx_id, time.latest
            );
            */
        }
        // TODO: notify replica. do we want to line this up with our sleep?

        deallocate_transaction(tx_id, ts);
        Ok(())
    }
    /// Deallocates resources for an unsuccessful transaction.
    async fn abort(self, _: Context, tx_no: u64) -> KvsResult<()> {
        let tx_id = (self.0, tx_no);
        let ts = match tx_timestamps.get(&tx_id) {
            None => return Err(KvsError::TransactionDoesntExist(tx_id)),
            Some(ts) => *ts,
        };

        deallocate_transaction(tx_id, ts);
        Ok(())
    }
}

fn deallocate_transaction(tx_id: TransactionIdentifier, tx_ts: SystemTime) {
    // check if we also need to deallocate versions
    // invariant: timestamps are monotonically increasing

    if is_oldest(tx_ts) {
        let prev_version = latest_before(tx_ts);
        let removable_versions: Vec<SystemTime> = versions
            .iter()
            .map(|entry| entry.key().clone())
            .filter(|ts| *ts < prev_version)
            .collect();
        for version_ts in removable_versions {
            versions.remove(&version_ts);
        }
    }

    // deallocate write-ahead buffer
    write_aheads.remove(&tx_id);

    // remove read markers, key-side
    for read_key in transaction_reads
        .get(&tx_id)
        .expect("deallocating reads on nonexistent transaction")
        .iter()
    {
        read_stamps
            .get_mut(&*read_key) // kind of ugly. First need to get the string, then need to borrow it.
            .expect(&format!(
                "read_stamps set for given key {} does not exist",
                *read_key
            ))
            .remove(&(tx_id, tx_ts));
    }

    // remove read markers, tx side
    transaction_reads.remove(&tx_id);
    // remove entry for transaction timestamp
    tx_timestamps.remove(&tx_id);
}

fn mark_read(tx_id: TransactionIdentifier, tx_ts: SystemTime, key: String) {
    // XXX: currently unsure of why dashmaps can be immutable on insert
    match read_stamps.entry(key.to_owned()) {
        Entry::Vacant(entry) => {
            let ds = DashSet::with_capacity(3);
            ds.insert((tx_id, tx_ts));
            entry.insert(ds);
        }
        Entry::Occupied(entry) => {
            entry.get().insert((tx_id, tx_ts));
        }
    }
    transaction_reads
        .get_mut(&tx_id)
        .expect("no transaction read buffer allocated for valid transaction ID")
        .insert(key);
>>>>>>> 88b7a609
}

async fn spawn(fut: impl Future<Output = ()> + Send + 'static) {
    tokio::spawn(fut);
}

// Connects server with the SomeTime service 
async fn init_sometime_client(addr: String) -> anyhow::Result<SomeTimeClient<tonic::transport::Channel>> {
    let client = SomeTimeClient::connect(addr).await?;

    Ok(client)
}

// TODO: delete, fix now()
async fn quick_test(mut client: SomeTimeClient<tonic::transport::Channel>) -> anyhow::Result<()> {
     let response = client.now(()).await?;
    let response = response.into_inner();

    let g_earliest: Timestamp = response.earliest.unwrap();
    let g_latest:   Timestamp = response.latest.unwrap();

    let s_earliest: SystemTime = g_earliest.try_into().expect("Failed to convert Timestamp to SystemTime");
    let s_latest:   SystemTime = g_latest.try_into().expect("Failed to convert Timestamp to SystemTime");
    
    let timestamp = SomeTimeTS{earliest: s_earliest, latest: s_latest};
    
    println!("\nTimestamp requested");
    println!("Earliest: {:?}", timestamp.earliest);
    println!("Latest:   {:?}\n", timestamp.latest);

    Ok(())
}

#[tokio::main]
async fn main() -> anyhow::Result<()> {
    let flags = Flags::parse();

<<<<<<< HEAD
    // Start gRPC server
    let grpc_port = flags.grpc_port.unwrap_or(flags.port + 1000);
    let grpc_addr = if flags.localhost {
        format!("127.0.0.1:{grpc_port}")
    } else {
        format!("0.0.0.0:{grpc_port}")
    };

    println!("Starting gRPC server on: {grpc_addr}");
    let grpc_addr = grpc_addr.parse().unwrap();

    tokio::spawn(async move {
        Server::builder()
            .add_service(SomeTimeServer::new(LocalTimeService))
            .serve(grpc_addr)
            .await
            .expect("gRPC server failed");
    });
=======
    // Construct SomeTime service address 
    let sometime_addr = if flags.localhost {
        "http://localhost:50051".to_string()
    } else {
        format!("http://node{}:{}", flags.sometime_node_id, flags.sometime_port)
    };

    println!("connecting to SomeTime service at: {}", sometime_addr);
    let client = init_sometime_client(sometime_addr).await?;

    quick_test(client).await?;
>>>>>>> 88b7a609

    let mut listener = if flags.localhost {
        let server_addr = ("localhost", flags.port);
        println!("listening on: {server_addr:?}");
        tarpc::serde_transport::tcp::listen(&server_addr, Json::default).await?
    } else {
        let server_addr = (format!("node{}", flags.node_id), flags.port);
        println!("listening on: {server_addr:?}");
        tarpc::serde_transport::tcp::listen(&server_addr, Json::default).await?
    };

    listener.config_mut().max_frame_length(usize::MAX);
    listener
        // ignore failures
        .filter_map(|r| future::ready(r.ok()))
        .map(server::BaseChannel::with_defaults)
        // limit channels to 1 per IP
        .max_channels_per_key(1, |t| t.transport().peer_addr().unwrap().ip())
        .map(|channel| {
            let server = KvsServer(channel.transport().peer_addr().unwrap());
            channel.execute(server.serve()).for_each(spawn)
        })
        .buffer_unordered(10)
        .for_each(|_| async {})
        .await;

    Ok(())
}<|MERGE_RESOLUTION|>--- conflicted
+++ resolved
@@ -1,35 +1,20 @@
+use std::time::SystemTime;
+
 use clap::Parser;
 use futures::{future, prelude::*};
 use kvsinterface::Kvs;
+use prost_types::Timestamp;
 use tarpc::{
     server::{self, Channel, incoming::Incoming},
     tokio_serde::formats::Json,
 };
-use tonic::transport::Server;
 
-<<<<<<< HEAD
 mod grpc;
 mod kvs;
 mod storage;
-=======
-use tokio::sync::Mutex;
-use tokio::time::sleep;
 
-use std::collections::HashMap;
-
-use serde::{Deserialize, Serialize};
-
-use std::net::SocketAddr;
-
-pub mod sometime {
-    tonic::include_proto!("sometime");
-}
-
-use sometime::some_time_client::SomeTimeClient;
-use prost_types::Timestamp;
->>>>>>> 88b7a609
-
-use grpc::{LocalTimeService, sometime::some_time_server::SomeTimeServer};
+use grpc::SomeTimeTS;
+use grpc::sometime::some_time_client::SomeTimeClient;
 use kvs::KvsServer;
 
 #[derive(Parser)]
@@ -40,354 +25,37 @@
     node_id: u16,
     #[clap(long, short, action)]
     localhost: bool,
-<<<<<<< HEAD
-    #[clap(long, short)]
-    grpc_port: Option<u16>,
-=======
     #[clap(long, default_value_t = 50051)]
     sometime_port: u16,
-    #[clap(long, default_value_t = 0)] // TODO change default value 
+    #[clap(long, default_value_t = 0)] // TODO change default value
     sometime_node_id: u16,
-}
-
-#[derive(Clone, Debug, Serialize, Deserialize)]
-pub struct TimeStampedEntry {
-    pub ts: SystemTime,
-    pub key: String,
-    pub val: u64,
-}
-
-// not at all fault-tolerant; still applicable since we're more just trying to get consistency across replicas
-// also like the Kvs service, it could be argued that this should be using tonic to not be stuck with rust
-#[tarpc::service]
-pub trait KvsReplica {
-    async fn append_entries(entries: Vec<TimeStampedEntry>) -> KvsResult<()>;
-}
-
-#[derive(Clone)]
-struct KvsReplicator;
-
-impl KvsReplica for KvsReplicator {
-    async fn append_entries(self, _: Context, entries: Vec<TimeStampedEntry>) -> KvsResult<()> {
-        unimplemented!()
-    }
-}
-
-lazy_static! {
-    // store is the actual stored values. This is this node's portion of the distributed kvs.
-    // TODO: probably unnecessary with versions
-    static ref store: Arc<DashMap<String, u64>> = Arc::new(DashMap::new());
-    // timestamped versions of the store
-    static ref versions: Arc<DashMap<SystemTime, DashMap<String, u64>>> = Arc::new(DashMap::new());
-
-    // time stamps of most recent read ops for an element
-    static ref read_stamps: Arc<DashMap<String, DashSet<(TransactionIdentifier, SystemTime)>>> = Arc::new(DashMap::new());
-    // transaction_reads really only used for easier deallocation in read_stamps
-    static ref transaction_reads: Arc<DashMap<TransactionIdentifier, DashSet<String>>> = Arc::new(DashMap::new());
-
-    // organizes write-ahead buffers for each transaction
-    static ref write_aheads: Arc<DashMap<TransactionIdentifier, HashMap<String, u64>>> = Arc::new(DashMap::new());
-
-    // maps tx_ids to relevant timestamps. the timestamp for a transaction ensures the transaction only reads from
-    // any version at most as old as itself.
-    static ref tx_timestamps: Arc<DashMap<TransactionIdentifier, SystemTime>> = Arc::new(DashMap::new());
-    static ref latest_commit_lock: Arc<Mutex<()>> = Arc::new(Mutex::new(()));
-
-    // TODO: possible way to initialize a client 
-    //static ref SOMETIME_CLIENT: Arc<Mutex<Option<SomeTimeClient<tonic::transport::Channel>>>> = Arc::new(Mutex::new(None));
-}
-
-#[derive(Copy, Clone)]
-struct SomeTimeTS {
-    pub earliest: SystemTime,
-    pub latest: SystemTime,
-}
-
-/// Gives the timestamp of the latest version before given timestamp `ts`.
-fn latest_before(ts: SystemTime) -> SystemTime {
-    versions
-        .iter()
-        .filter(|entry| entry.key() <= &ts) // don't check anything after ts
-        .fold(SystemTime::UNIX_EPOCH, |a, b| a.max(*b.key())) // converts between map entry and SystemTime with `b.key`
-}
-
-/// Reports whether a given timestamp `ts` is the timestamp for the earliest (or oldest) transaction.
-fn is_oldest(ts: SystemTime) -> bool {
-    tx_timestamps
-        .iter()
-        .filter(|entry| entry.value() < &ts)
-        .next()
-        .is_none()
-}
-
-/// TODO: replace this with an actual ST RPC. Should of course reflect our semantics on what earliest and latest are.
-fn now() -> SomeTimeTS {
-    SomeTimeTS {
-        earliest: SystemTime::now(),
-        latest: SystemTime::now(),
-    }
-}
-
-/// waits until `ts` has passed.
-/// From the spanner paper: waits until `now().earliest > commit_timestamp`
-async fn elapse(ts: SystemTime) {
-    while !(now().earliest > ts) {
-        sleep(Duration::from_millis(100)).await;
-    }
-}
-
-#[derive(Clone)]
-struct KvsServer(SocketAddr);
-impl Kvs for KvsServer {
-    /// Allocates all of the local information for this transaction.
-    /// The transaction is assigned a timestamp which is the "earliest" (`now().earliest`)
-    /// before this transaction.
-    ///
-    /// ## Relevant allocations
-    /// - timestamps entry (timestamp for the transaction)
-    /// - write-ahead buffer (intermediate storage prior to commit-time for writes)
-    /// - transaction read set (keys read by this transaction- makes it easier to manage dependencies)
-    async fn begin(self, _: Context, tx_no: u64) -> KvsResult<()> {
-        // acquiring this entry is an implicit lock acquiring, at least for the moment.
-        // remember: the ENTRY is being locked.
-        let tx_id = (self.0, tx_no);
-        match tx_timestamps.entry(tx_id) {
-            Entry::Occupied(_) => Err(kvsinterface::KvsError::TransactionExists(tx_id)),
-            Entry::Vacant(timestamps_entry) => {
-                // allocate resources to track transaction
-                timestamps_entry.insert(now().earliest); // TODO: do we want earliest or latest here?
-                write_aheads.insert(tx_id, HashMap::new());
-                transaction_reads.insert(tx_id, DashSet::new());
-
-                Ok(())
-            }
-        }
-    }
-    /// Algorithm is more or less as follows:
-    /// 1. Get the timestamp for the transaction (if it doesn't exist, error)
-    /// 2. Get the timestamp for the version to reference on read (if this is invalid, e.g. `UNIX_EPOCH`, error)
-    /// 3. from the version, read the value for the key (if key doesn't map to a value, error)
-    /// 4. mark the key as having been read and return the read value
-    async fn get(self, _: Context, tx_no: u64, key: String) -> KvsResult<u64> {
-        let tx_id = (self.0, tx_no);
-        match tx_timestamps.get(&tx_id) {
-            None => Err(KvsError::TransactionDoesntExist(tx_id)),
-            Some(ts) => {
-                let relevant_version_ts = latest_before(*ts);
-                /*
-                println!(
-                    "tx_id: {:?} GET REQUEST own ts: {:?} rvts: {:?}",
-                    tx_id, *ts, relevant_version_ts
-                );
-                println!("tx_id: {:?} versions: {:?}", tx_id, versions.len());
-                */
-                if SystemTime::UNIX_EPOCH == relevant_version_ts {
-                    return Err(KvsError::KeyDoesntExist(key));
-                }
-
-                match versions.get(&relevant_version_ts).unwrap().get(&key) {
-                    None => Err(KvsError::KeyDoesntExist(key)),
-                    Some(entry) => {
-                        mark_read(tx_id, *ts, key);
-                        Ok(*entry)
-                    }
-                }
-            }
-        }
-    }
-    /// Algorithm is more or less as follows:
-    /// 1. Get the transaction's timestamp (if not found, error)
-    /// 2. check the read timestamps.
-    ///   - if there exists a read timestamp that is further in the future than this transaction (a write), error
-    /// 3. mark value as read (effectively handles WAW dependencies)
-    /// 4. insert the written kv pair in the write-ahead buffer
-    async fn put(self, _: Context, tx_no: u64, key: String, val: u64) -> KvsResult<()> {
-        let tx_id = (self.0, tx_no);
-        // check that we can write at all
-        let tx_ts = match tx_timestamps.get(&tx_id) {
-            None => return Err(KvsError::TransactionDoesntExist(tx_id)),
-            Some(write_ts) => *write_ts,
-        };
-        match read_stamps.get(&key) {
-            None => (),
-            Some(stamps) => {
-                // if there's a read timestamp further in the future than this transaction, error
-                if tx_ts
-                    < stamps
-                        .iter()
-                        .fold(SystemTime::UNIX_EPOCH, |a, b| a.max(b.1))
-                {
-                    return Err(KvsError::LockConflict { tx_id, key });
-                }
-            }
-        }
-        match write_aheads.entry(tx_id) {
-            Entry::Vacant(_) => {
-                panic!("transaction exists with a valid timestamp but no valid write-ahead buffer")
-            }
-            Entry::Occupied(mut write_ahead_entry) => {
-                mark_read(tx_id, tx_ts, key.to_owned());
-                write_ahead_entry.get_mut().insert(key.clone(), val);
-                //println!("tx_id: {:?} put {} into {}", tx_id, val, key);
-                Ok(())
-            }
-        }
-    }
-    /// Algorithm is more or less as follows:
-    /// 1. Get the transaction's timestamp (if not found, error)
-    /// 2. assign `time = ST.now()`
-    /// 3. get the latest version before `time.earliest` and clone it (if it doesn't exist, make a new version)
-    /// 4. copy every write from the write-ahead buffer into this cloned version
-    /// 5. wait until `time.latest`
-    /// 6. insert the version into readable versions (make visible, basically)
-    /// 7. deallocate resources for the transaction
-    async fn commit(self, _: Context, tx_no: u64) -> KvsResult<()> {
-        // invariant of ST timestamps monotonically increasing implies latest version -> version before now().earliest,
-        // then copy all writes over, wait until now().latest, and commit
-        let tx_id = (self.0, tx_no);
-        let ts = match tx_timestamps.get(&tx_id) {
-            None => return Err(KvsError::TransactionDoesntExist(tx_id)),
-            Some(ts) => *ts,
-        };
-        let lock = Arc::clone(&latest_commit_lock);
-        {
-            let _guard = lock.lock().await;
-            let time = now();
-            let latest_version_ts = latest_before(time.earliest);
-            /*
-            println!(
-                "tx_id: {:?} got lock, time.earliest = {:?}, latest_version_ts = {:?}",
-                tx_id, time.earliest, latest_version_ts
-            );
-            */
-            let this_version = if latest_version_ts == SystemTime::UNIX_EPOCH {
-                DashMap::new()
-            } else {
-                versions
-                    .get(&latest_version_ts)
-                    .expect("latest version points to a nonexistent version")
-                    .clone()
-            };
-            // this looks ugly, but really avoids deadlocking with itself.
-            // The alternative is to use a match on `write_aheads.get(&tx_no)`
-            // where the `Some` variant also has to perform `write_aheads.remove(&tx_no)`
-            //println!("tx_id: {:?} (before) version: {:?}", tx_id, this_version);
-            for entry in write_aheads.get(&tx_id).unwrap().iter() {
-                this_version.insert(entry.0.clone(), *entry.1);
-            }
-            //println!("tx_id: {:?} (after) version: {:?}", tx_id, this_version);
-
-            // TODO: the order here seems a little fucky. revisit.
-            elapse(time.latest).await;
-            versions.insert(time.latest, this_version);
-            /*
-            println!(
-                "tx_id: {:?} releasing lock, timestamp: {:?}",
-                tx_id, time.latest
-            );
-            */
-        }
-        // TODO: notify replica. do we want to line this up with our sleep?
-
-        deallocate_transaction(tx_id, ts);
-        Ok(())
-    }
-    /// Deallocates resources for an unsuccessful transaction.
-    async fn abort(self, _: Context, tx_no: u64) -> KvsResult<()> {
-        let tx_id = (self.0, tx_no);
-        let ts = match tx_timestamps.get(&tx_id) {
-            None => return Err(KvsError::TransactionDoesntExist(tx_id)),
-            Some(ts) => *ts,
-        };
-
-        deallocate_transaction(tx_id, ts);
-        Ok(())
-    }
-}
-
-fn deallocate_transaction(tx_id: TransactionIdentifier, tx_ts: SystemTime) {
-    // check if we also need to deallocate versions
-    // invariant: timestamps are monotonically increasing
-
-    if is_oldest(tx_ts) {
-        let prev_version = latest_before(tx_ts);
-        let removable_versions: Vec<SystemTime> = versions
-            .iter()
-            .map(|entry| entry.key().clone())
-            .filter(|ts| *ts < prev_version)
-            .collect();
-        for version_ts in removable_versions {
-            versions.remove(&version_ts);
-        }
-    }
-
-    // deallocate write-ahead buffer
-    write_aheads.remove(&tx_id);
-
-    // remove read markers, key-side
-    for read_key in transaction_reads
-        .get(&tx_id)
-        .expect("deallocating reads on nonexistent transaction")
-        .iter()
-    {
-        read_stamps
-            .get_mut(&*read_key) // kind of ugly. First need to get the string, then need to borrow it.
-            .expect(&format!(
-                "read_stamps set for given key {} does not exist",
-                *read_key
-            ))
-            .remove(&(tx_id, tx_ts));
-    }
-
-    // remove read markers, tx side
-    transaction_reads.remove(&tx_id);
-    // remove entry for transaction timestamp
-    tx_timestamps.remove(&tx_id);
-}
-
-fn mark_read(tx_id: TransactionIdentifier, tx_ts: SystemTime, key: String) {
-    // XXX: currently unsure of why dashmaps can be immutable on insert
-    match read_stamps.entry(key.to_owned()) {
-        Entry::Vacant(entry) => {
-            let ds = DashSet::with_capacity(3);
-            ds.insert((tx_id, tx_ts));
-            entry.insert(ds);
-        }
-        Entry::Occupied(entry) => {
-            entry.get().insert((tx_id, tx_ts));
-        }
-    }
-    transaction_reads
-        .get_mut(&tx_id)
-        .expect("no transaction read buffer allocated for valid transaction ID")
-        .insert(key);
->>>>>>> 88b7a609
 }
 
 async fn spawn(fut: impl Future<Output = ()> + Send + 'static) {
     tokio::spawn(fut);
 }
 
-// Connects server with the SomeTime service 
-async fn init_sometime_client(addr: String) -> anyhow::Result<SomeTimeClient<tonic::transport::Channel>> {
-    let client = SomeTimeClient::connect(addr).await?;
-
-    Ok(client)
-}
-
 // TODO: delete, fix now()
 async fn quick_test(mut client: SomeTimeClient<tonic::transport::Channel>) -> anyhow::Result<()> {
-     let response = client.now(()).await?;
+    let request = tonic::Request::new(Timestamp::default());
+    let response = client.now(request).await?;
     let response = response.into_inner();
 
     let g_earliest: Timestamp = response.earliest.unwrap();
-    let g_latest:   Timestamp = response.latest.unwrap();
+    let g_latest: Timestamp = response.latest.unwrap();
 
-    let s_earliest: SystemTime = g_earliest.try_into().expect("Failed to convert Timestamp to SystemTime");
-    let s_latest:   SystemTime = g_latest.try_into().expect("Failed to convert Timestamp to SystemTime");
-    
-    let timestamp = SomeTimeTS{earliest: s_earliest, latest: s_latest};
-    
+    let s_earliest: SystemTime = g_earliest
+        .try_into()
+        .expect("Failed to convert Timestamp to SystemTime");
+    let s_latest: SystemTime = g_latest
+        .try_into()
+        .expect("Failed to convert Timestamp to SystemTime");
+
+    let timestamp = SomeTimeTS {
+        earliest: s_earliest,
+        latest: s_latest,
+    };
+
     println!("\nTimestamp requested");
     println!("Earliest: {:?}", timestamp.earliest);
     println!("Latest:   {:?}\n", timestamp.latest);
@@ -399,39 +67,20 @@
 async fn main() -> anyhow::Result<()> {
     let flags = Flags::parse();
 
-<<<<<<< HEAD
-    // Start gRPC server
-    let grpc_port = flags.grpc_port.unwrap_or(flags.port + 1000);
-    let grpc_addr = if flags.localhost {
-        format!("127.0.0.1:{grpc_port}")
-    } else {
-        format!("0.0.0.0:{grpc_port}")
-    };
-
-    println!("Starting gRPC server on: {grpc_addr}");
-    let grpc_addr = grpc_addr.parse().unwrap();
-
-    tokio::spawn(async move {
-        Server::builder()
-            .add_service(SomeTimeServer::new(LocalTimeService))
-            .serve(grpc_addr)
-            .await
-            .expect("gRPC server failed");
-    });
-=======
-    // Construct SomeTime service address 
+    // Construct SomeTime service address
     let sometime_addr = if flags.localhost {
         "http://localhost:50051".to_string()
     } else {
-        format!("http://node{}:{}", flags.sometime_node_id, flags.sometime_port)
+        format!(
+            "http://node{}:{}",
+            flags.sometime_node_id, flags.sometime_port
+        )
     };
 
-    println!("connecting to SomeTime service at: {}", sometime_addr);
-    let client = init_sometime_client(sometime_addr).await?;
+    println!("connecting to SomeTime service at: {sometime_addr}");
+    let client = SomeTimeClient::connect(sometime_addr).await?;
 
     quick_test(client).await?;
->>>>>>> 88b7a609
-
     let mut listener = if flags.localhost {
         let server_addr = ("localhost", flags.port);
         println!("listening on: {server_addr:?}");
